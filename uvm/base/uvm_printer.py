--- conflicted
+++ resolved
@@ -812,48 +812,7 @@
         self.newline = " "
         self.knobs.indent = 0
 
-<<<<<<< HEAD
-=======
-import unittest
-import re
-
-class TestUVMPrinter(unittest.TestCase):
-
-    def test_printer(self):
-        printer = UVMPrinter()
-
-    def test_print_array_header(self):
-        printer = UVMPrinter()
-        printer.print_array_header("xxx", 10)
-        row_info = printer.m_rows[0]
-
-class TestUVMTablePrinter(unittest.TestCase):
-
-    def test_table_printer(self):
-        tprinter = UVMTablePrinter()
-        tprinter.print_field_int("number", 1234, 32)
-        tprinter.print_string("my_string", "xxx yyy")
-        tprinter.print_real("my_real", 1.2345)
-        result = tprinter.emit()
-        self.assertRegex(result, 'number.*1234')
-        self.assertRegex(result, 'my_string.*xxx yyy')
-        self.assertRegex(result, r'my_real.*real.*1\.2345')
-
-
-class TestUVMLinePrinter(unittest.TestCase):
-
-    def test_line_printer(self):
-        from .uvm_object import UVMObject
-        lprinter = UVMLinePrinter()
-        lprinter.print_field_int("number", 1234, 32)
-        lprinter.print_string("my_string", "xxx yyy")
-        lprinter.print_real("my_real", 1.2345)
-        obj = UVMObject("test obj")
-        lprinter.print_object(obj.get_name(), obj, ".")
-        result = lprinter.emit()
-        print("LinePrinter result:\n" + result)
->>>>>>> 355b78c6
 
 # TODO: Print object info in JSON format
 class UVMJSONPrinter(UVMPrinter):
-    pass
+    pass