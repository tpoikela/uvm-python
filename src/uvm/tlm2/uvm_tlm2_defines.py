#//----------------------------------------------------------------------
<<<<<<< HEAD
#//   Copyright 2010 Mentor Graphics Corporation
#//   Copyright 2010 Synopsys, Inc.
#//   Copyright 2020 Matthew Ballance
=======
#// Copyright 2010-2011 Mentor Graphics Corporation
#// Copyright 2010 Synopsys, Inc.
#// Copyright 2010-2018 Cadence Design Systems, Inc.
#// Copyright 2014-2015 NVIDIA Corporation
#//   Copyright 2019-2020 Tuomas Poikela (tpoikela)
>>>>>>> c10ed653
#//   All Rights Reserved Worldwide
#//
#//   Licensed under the Apache License, Version 2.0 (the
#//   "License"); you may not use this file except in
#//   compliance with the License.  You may obtain a copy of
#//   the License at
#//
#//       http://www.apache.org/licenses/LICENSE-2.0
#//
#//   Unless required by applicable law or agreed to in
#//   writing, software distributed under the License is
#//   distributed on an "AS IS" BASIS, WITHOUT WARRANTIES OR
#//   CONDITIONS OF ANY KIND, either express or implied.  See
#//   the License for the specific language governing
#//   permissions and limitations under the License.
#//----------------------------------------------------------------------

#//----------------------------------------------------------------------
#// Title -- NODOCS -- Interface Masks
#//
#// Each of the following macros is a mask that identifies which
#// interfaces a particular port requires or export provides.  The
#// interfaces are identified by bit position and can be OR'ed together
#// for combination ports/exports.  The mask is used to do run-time
#// interface type checking of port/export connections.
#//----------------------------------------------------------------------

#// MACRO -- NODOCS -- `UVM_TLM_NB_FW_MASK
#//
#// Define Non blocking Forward mask onehot assignment = 'b001
<<<<<<< HEAD
UVM_TLM_NB_FW_MASK = (1<<0)
#
#// MACRO: `UVM_TLM_NB_BW_MASK
#//
#// Define Non blocking backward mask onehot assignment = 'b010
UVM_TLM_NB_BW_MASK = (1<<1)
#
#// MACRO: `UVM_TLM_B_MASK
#//
#// Define blocking mask onehot assignment = 'b100
UVM_TLM_B_MASK = (1<<2)
=======
#`define UVM_TLM_NB_FW_MASK  (1<<0)
UVM_TLM_NB_FW_MASK = (1 << 0)

#// MACRO -- NODOCS -- `UVM_TLM_NB_BW_MASK
#//
#// Define Non blocking backward mask onehot assignment = 'b010
#`define UVM_TLM_NB_BW_MASK  (1<<1)
UVM_TLM_NB_BW_MASK = (1 << 1)

#// MACRO -- NODOCS -- `UVM_TLM_B_MASK
#//
#// Define blocking mask onehot assignment = 'b100
#`define UVM_TLM_B_MASK      (1<<2)
UVM_TLM_B_MASK = (1 << 2)
>>>>>>> c10ed653
<|MERGE_RESOLUTION|>--- conflicted
+++ resolved
@@ -1,15 +1,9 @@
 #//----------------------------------------------------------------------
-<<<<<<< HEAD
-#//   Copyright 2010 Mentor Graphics Corporation
-#//   Copyright 2010 Synopsys, Inc.
-#//   Copyright 2020 Matthew Ballance
-=======
 #// Copyright 2010-2011 Mentor Graphics Corporation
 #// Copyright 2010 Synopsys, Inc.
 #// Copyright 2010-2018 Cadence Design Systems, Inc.
 #// Copyright 2014-2015 NVIDIA Corporation
 #//   Copyright 2019-2020 Tuomas Poikela (tpoikela)
->>>>>>> c10ed653
 #//   All Rights Reserved Worldwide
 #//
 #//   Licensed under the Apache License, Version 2.0 (the
@@ -40,7 +34,6 @@
 #// MACRO -- NODOCS -- `UVM_TLM_NB_FW_MASK
 #//
 #// Define Non blocking Forward mask onehot assignment = 'b001
-<<<<<<< HEAD
 UVM_TLM_NB_FW_MASK = (1<<0)
 #
 #// MACRO: `UVM_TLM_NB_BW_MASK
@@ -51,20 +44,4 @@
 #// MACRO: `UVM_TLM_B_MASK
 #//
 #// Define blocking mask onehot assignment = 'b100
-UVM_TLM_B_MASK = (1<<2)
-=======
-#`define UVM_TLM_NB_FW_MASK  (1<<0)
-UVM_TLM_NB_FW_MASK = (1 << 0)
-
-#// MACRO -- NODOCS -- `UVM_TLM_NB_BW_MASK
-#//
-#// Define Non blocking backward mask onehot assignment = 'b010
-#`define UVM_TLM_NB_BW_MASK  (1<<1)
-UVM_TLM_NB_BW_MASK = (1 << 1)
-
-#// MACRO -- NODOCS -- `UVM_TLM_B_MASK
-#//
-#// Define blocking mask onehot assignment = 'b100
-#`define UVM_TLM_B_MASK      (1<<2)
-UVM_TLM_B_MASK = (1 << 2)
->>>>>>> c10ed653
+UVM_TLM_B_MASK = (1<<2)