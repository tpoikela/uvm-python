#//----------------------------------------------------------------------
<<<<<<< HEAD
#//   Copyright 2010 Mentor Graphics Corporation
#//   Copyright 2010 Synopsys, Inc.
#//   Copyright 2020 Matthew Ballance
=======
#// Copyright 2010-2011 Mentor Graphics Corporation
#// Copyright 2010 Synopsys, Inc.
#// Copyright 2010-2018 Cadence Design Systems, Inc.
#// Copyright 2015-2018 NVIDIA Corporation
#//   Copyright 2019-2020 Tuomas Poikela (tpoikela)
>>>>>>> c10ed653
#//   All Rights Reserved Worldwide
#//
#//   Licensed under the Apache License, Version 2.0 (the
#//   "License"); you may not use this file except in
#//   compliance with the License.  You may obtain a copy of
#//   the License at
#//
#//       http://www.apache.org/licenses/LICENSE-2.0
#//
#//   Unless required by applicable law or agreed to in
#//   writing, software distributed under the License is
#//   distributed on an "AS IS" BASIS, WITHOUT WARRANTIES OR
#//   CONDITIONS OF ANY KIND, either express or implied.  See
#//   the License for the specific language governing
#//   permissions and limitations under the License.
#//----------------------------------------------------------------------


#from uvm.base.uvm_tlm_b_initiator_socket_base import *
#from uvm.base.uvm_tlm_b_target_socket_base import *
#from uvm.base.uvm_tlm_nb_initiator_socket_base import *
#from uvm.base.uvm_tlm_nb_target_socket_base import *
#from uvm.base.uvm_tlm_b_passthrough_initiator_socket_base import *
#from uvm.base.uvm_tlm_b_passthrough_target_socket_base import *
#from uvm.base.uvm_tlm_nb_passthrough_initiator_socket_base import *
#from uvm.base.uvm_tlm_nb_passthrough_target_socket_base import *

from ..macros.uvm_message_defines import (uvm_error_context, uvm_error)
from .uvm_tlm2_sockets_base import (UVMTLMBInitiatorSocketBase,
    UVMTLMBTargetSocketBase)
from .uvm_tlm2_imps import (UVM_TLM_B_TRANSPORT_IMP)

#//----------------------------------------------------------------------
#// Title -- NODOCS -- TLM Sockets
#//
#// Each uvm_tlm_*_socket class is derived from a corresponding
#// uvm_tlm_*_socket_base class.  The base class contains most of the
#// implementation of the class, The derived classes (in this file)
#// contain the connection semantics.
#//
#// Sockets come in several flavors: Each socket is either an initiator or a
#// target, a pass-through or a terminator. Further, any particular socket
#// implements either the blocking interfaces or the nonblocking interfaces.
#// Terminator sockets are used on initiators and targets as well as
#// interconnect components as shown in the figure above. Pass-through
#//  sockets are used to enable connections to cross hierarchical boundaries.
#//
#// There are eight socket types: the cross of blocking and nonblocking,
#// pass-through and termination, target and initiator
#//
#// Sockets are specified based on what they are (IS-A)
#// and what they contains (HAS-A).
#// IS-A and HAS-A are types of object relationships.
#// IS-A refers to the inheritance relationship and
#//  HAS-A refers to the ownership relationship.
#// For example if you say D is a B that means that D is derived from base B.
#// If you say object A HAS-A B that means that B is a member of A.
#//----------------------------------------------------------------------
#
#
#//----------------------------------------------------------------------
#// Class -- NODOCS -- UVMTLMBInitiatorSocket
#//
#// IS-A forward port; has no backward path except via the payload
#// contents
#//----------------------------------------------------------------------
<<<<<<< HEAD
from uvm.tlm2.uvm_tlm2_sockets_base import UVMTlmBPassthroughInitiatorSocketBase,\
    UVMTlmBPassthroughTargetSocketBase, UVMTlmBTargetSocketBase,\
    UVMTlmBInitiatorSocketBase, UVMTlmNbInitiatorSocketBase,\
    UVMTlmNbPassthroughInitiatorSocketBase, UVMTlmNbPassthroughTargetSocketBase,\
    UVMTlmNbTargetSocketBase
from uvm.base.sv import cat
from uvm.macros.uvm_message_defines import uvm_error
from uvm.tlm2.uvm_tlm2_imps import UVM_TLM_NB_TRANSPORT_FW_IMP,\
    UVM_TLM_B_TRANSPORT_IMP, UVMTlmNbTransportBwImp
from uvm.tlm2.uvm_tlm2_ports import UVMTlmNbTransportBwPort

class UVMTlmBInitiatorSocket(UVMTlmBInitiatorSocketBase):

    #  // Function: new
    #  // Construct a new instance of this socket
    def __init__(self, name, parent):
        super().__init__(name, parent)
  
    #// Function: Connect
    #//
    #// Connect this socket to the specified <uvm_tlm_b_target_socket>
    def connect(self, provider):
        valid_providers = (UVMTlmBPassthroughInitiatorSocketBase, 
            UVMTlmBPassthroughTargetSocketBase, UVMTlmBTargetSocketBase)
        
        super().connect(provider)
       
        if not isinstance(provider, valid_providers):
            print("TODO: uvm_error_context")
#             c = self.get_comp();
#             uvm_error_context(self.get_type_name(),
#                           "type mismatch in connect -- connection cannot be completed", c)
            pass
=======

#// @uvm-ieee 1800.2-2017 auto 12.3.5.2.1
class UVMTLMBInitiatorSocket(UVMTLMBInitiatorSocketBase):  #(type T=uvm_tlm_generic_payload)
    #                           extends uvm_tlm_b_initiator_socket_base #(T)
    #

    #  // @uvm-ieee 1800.2-2017 auto 12.3.5.2.3
    def __init__(self, name, parent):
        super().__init__(name, parent)


    #  // @uvm-ieee 1800.2-2017 auto 12.3.5.2.4
    #  def void connect(self,this_type provider):
    #
    #    uvm_tlm_b_passthrough_initiator_socket_base #(T) initiator_pt_socket
    #    uvm_tlm_b_passthrough_target_socket_base #(T) target_pt_socket
    #    uvm_tlm_b_target_socket_base #(T) target_socket
    #
    #    uvm_component c
    #
    #    super().connect(provider)
    #
    #    if(sv.cast(initiator_pt_socket, provider)   or
    #       sv.cast(target_pt_socket, provider)      or
    #       sv.cast(target_socket, provider))
    #      return
    #
    #    c = get_comp()
    #    `uvm_error_context(get_type_name(),
    #       "type mismatch in connect -- connection cannot be completed", c)
    #
    #  endfunction
    #
    #endclass

>>>>>>> c10ed653

#//----------------------------------------------------------------------
#// Class -- NODOCS -- uvm_tlm_b_target_socket
#//
#// IS-A forward imp; has no backward path except via the payload
#// contents.
#//
#// The component instantiating this socket must implement
#// a b_transport() method with the following signature
#//
#//|   task b_transport(T t, uvm_tlm_time delay);
#//
#//----------------------------------------------------------------------
<<<<<<< HEAD

class UVMTlmBTargetSocket(UVMTlmBTargetSocketBase):

    #// Function: new
    #// Construct a new instance of this socket
    #// ~imp~ is a reference to the class implementing the
    #// b_transport() method.
    #// If not specified, it is assume to be the same as ~parent~.
    def __init__(self, name, parent, imp = None):
        super().__init__(name, parent)
        self.m_imp = parent if imp == None else imp
        if (self.m_imp == None):
            uvm_error("UVM/TLM2/NOIMP", cat("b_target socket ", name,
                                     " has no implementation"));

    #// Function: Connect
    #//
    #// Connect this socket to the specified <uvm_tlm_b_initiator_socket>
    def connect(self, provider):
        super().connect(provider)

        c = self.get_comp();
        # TODO:
#         uvm_error_context(get_type_name(),
#             "You cannot call connect() on a target termination socket", c)

UVM_TLM_B_TRANSPORT_IMP('m_imp', UVMTlmBTargetSocket)
#
=======
#
#// @uvm-ieee 1800.2-2017 auto 12.3.5.1.1
class UVMTLMBTargetSocket(UVMTLMBTargetSocketBase):  # (type IMP=int,
    #                                type T=uvm_tlm_generic_payload)
    #  extends uvm_tlm_b_target_socket_base #(T)
    #
    #  local IMP m_imp
    #
    #
    #  // @uvm-ieee 1800.2-2017 auto 12.3.5.1.3
    def __init__(self, name, parent, imp=None):
        super().__init__(name, parent)
        if imp is None:
            self.m_imp = parent
            #sv.cast(m_imp, parent)
        else:
            self.m_imp = imp
        if self.m_imp is None:
            uvm_error("UVM/TLM2/NOIMP", "b_target socket " + name
                + " has no implementation")

    #  // @uvm-ieee 1800.2-2017 auto 12.3.5.1.4
    def connect(self, provider):
        super().connect(provider)
        c = self.get_comp()
        uvm_error_context(self.get_type_name(),
            "You cannot call connect() on a target termination socket", c)

    #
    #endclass
UVM_TLM_B_TRANSPORT_IMP(UVMTLMBTargetSocket, 'm_imp')  # , T, t, delay)

>>>>>>> c10ed653
#//----------------------------------------------------------------------
#// Class -- NODOCS -- uvm_tlm_nb_initiator_socket
#//
#// IS-A forward port; HAS-A backward imp
#//
#// The component instantiating this socket must implement
#// a nb_transport_bw() method with the following signature
#//
#//|   function uvm_tlm_sync_e nb_transport_bw(T t, ref P p, input uvm_tlm_time delay);
#//
#//----------------------------------------------------------------------
<<<<<<< HEAD

class UVMTlmNbInitiatorSocket(UVMTlmNbInitiatorSocketBase):

    #// Function: new
    #// Construct a new instance of this socket
    #// ~imp~ is a reference to the class implementing the
    #// nb_transport_bw() method.
    #// If not specified, it is assume to be the same as ~parent~.
    def __init__(self, name, parent, imp=None):
        super().__init__(name, parent)
        
        if (imp is None):
            imp = parent
        else:
            uvm_error("UVM/TLM2/NOIMP", cat("nb_initiator socket ", name,
                                     " has no implementation"));
        self.bw_imp = UVMTlmNbTransportBwImp("bw_imp", imp)

    #// Function: Connect
    #//
    #// Connect this socket to the specified <uvm_tlm_nb_target_socket>
    def connect(self, provider):
        valid_providers = (UVMTlmNbPassthroughInitiatorSocketBase,
            UVMTlmNbPassthroughInitiatorSocketBase, UVMTlmNbPassthroughTargetSocketBase)
        
        super().connect(provider)

        if not isinstance(provider, valid_providers):
            # TODO:
#             uvm_error_context(self.get_type_name(),
#                 "type mismatch in connect -- connection cannot be completed", 
#                self.get_comp())
            pass


=======
#
#// @uvm-ieee 1800.2-2017 auto 12.3.5.4.1
#class uvm_tlm_nb_initiator_socket #(type IMP=int,
    #                                    type T=uvm_tlm_generic_payload,
    #                                    type P=uvm_tlm_phase_e)
    #  extends uvm_tlm_nb_initiator_socket_base #(T,P)
    #
    #  uvm_tlm_nb_transport_bw_imp #(T,P,IMP) bw_imp
    #
    #
    #  // @uvm-ieee 1800.2-2017 auto 12.3.5.4.3
    #  def __init__(self, name, parent, IMP imp = None)
    #    super().new (name, parent)
    #    if (imp is None) sv.cast(imp, parent)
    #    if (imp is None)
    #       `uvm_error("UVM/TLM2/NOIMP", {"nb_initiator socket ", name,
    #                                     " has no implementation"})
    #    bw_imp = new("bw_imp", imp)
    #  endfunction
    #
    #
    #   // @uvm-ieee 1800.2-2017 auto 12.3.5.4.4
    #   def void connect(self,this_type provider):
    #
    #    uvm_tlm_nb_passthrough_initiator_socket_base #(T,P) initiator_pt_socket
    #    uvm_tlm_nb_passthrough_target_socket_base #(T,P) target_pt_socket
    #    uvm_tlm_nb_target_socket_base #(T,P) target_socket
    #
    #    uvm_component c
    #
    #    super().connect(provider)
    #
    #    if(sv.cast(initiator_pt_socket, provider)):
    #      initiator_pt_socket.bw_export.connect(bw_imp)
    #      return
    #    end
    #    if(sv.cast(target_pt_socket, provider)):
    #      target_pt_socket.bw_port.connect(bw_imp)
    #      return
    #    end
    #
    #    if(sv.cast(target_socket, provider)):
    #      target_socket.bw_port.connect(bw_imp)
    #      return
    #    end
    #
    #    c = get_comp()
    #    `uvm_error_context(get_type_name(),
    #        "type mismatch in connect -- connection cannot be completed", c)
    #
    #  endfunction
    #
    #endclass
#
>>>>>>> c10ed653
#
#//----------------------------------------------------------------------
#// Class -- NODOCS -- uvm_tlm_nb_target_socket
#//
#// IS-A forward imp; HAS-A backward port
#//
#// The component instantiating this socket must implement
#// a nb_transport_fw() method with the following signature
#//
#//|   function uvm_tlm_sync_e nb_transport_fw(T t, ref P p, input uvm_tlm_time delay);
#//
#//----------------------------------------------------------------------
<<<<<<< HEAD

class UVMTlmNbTargetSocket(UVMTlmNbTargetSocketBase):

    #// Function: new
    #// Construct a new instance of this socket
    #// ~imp~ is a reference to the class implementing the
    #// nb_transport_fw() method.
    #// If not specified, it is assume to be the same as ~parent~.
    def __init__(self, name, parent, imp=None):
        super().__init__(name, parent)
        self.m_imp = parent if imp is None else imp
        self.bw_port = UVMTlmNbTransportBwPort("bw_port", self.get_comp())
        
        if (self.m_imp is None):
            uvm_error("UVM/TLM2/NOIMP", cat("nb_target socket ", name,
                                     " has no implementation"))

    #// Function: connect
    #//
    #// Connect this socket to the specified <uvm_tlm_nb_initiator_socket>
    def connect(self, provider):
        super().connect(provider)
        # TODO:
        #uvm_error_context(self.get_type_name(),
        #    "You cannot call connect() on a target termination socket", 
        #    self.get_comp())

UVM_TLM_NB_TRANSPORT_FW_IMP('m_imp', UVMTlmNbTargetSocket)


=======
#
#// @uvm-ieee 1800.2-2017 auto 12.3.5.3.1
#class uvm_tlm_nb_target_socket #(type IMP=int,
    #                                 type T=uvm_tlm_generic_payload,
    #                                 type P=uvm_tlm_phase_e)
    #  extends uvm_tlm_nb_target_socket_base #(T,P)
    #
    #  local IMP m_imp
    #
    #
    #  // @uvm-ieee 1800.2-2017 auto 12.3.5.3.3
    #  def __init__(self, name, parent, IMP imp = None)
    #    super().new (name, parent)
    #    if (imp is None) sv.cast(m_imp, parent)
    #    else m_imp = imp
    #    bw_port = new("bw_port", get_comp())
    #    if (m_imp is None)
    #       `uvm_error("UVM/TLM2/NOIMP", {"nb_target socket ", name,
    #                                     " has no implementation"})
    #  endfunction
    #
    #
    #  // @uvm-ieee 1800.2-2017 auto 12.3.5.3.4
    #  def void connect(self,this_type provider):
    #
    #    uvm_component c
    #
    #    super().connect(provider)
    #
    #    c = get_comp()
    #    `uvm_error_context(get_type_name(),
    #       "You cannot call connect() on a target termination socket", c)
    #  endfunction
    #
    #  `UVM_TLM_NB_TRANSPORT_FW_IMP(m_imp, T, P, t, p, delay)
    #
    #endclass
#
#
>>>>>>> c10ed653
#//----------------------------------------------------------------------
#// Class -- NODOCS -- uvm_tlm_b_passthrough_initiator_socket
#//
#// IS-A forward port;
#//----------------------------------------------------------------------
#
<<<<<<< HEAD
class UVMTlmBPassthroughInitiatorSocket(UVMTlmBPassthroughInitiatorSocketBase):

    def __init__(self, name, parent):
        super().__init__(name, parent)

    #// Function : connect
    #//
    #// Connect this socket to the specified <uvm_tlm_b_target_socket>
    def connect(self, provider):
        valid_providers=(UVMTlmBPassthroughInitiatorSocketBase,
            UVMTlmBPassthroughTargetSocketBase, UVMTlmBTargetSocketBase)

        super.connect(provider);

        if not isinstance(provider, valid_providers):
            # TODO:
#            uvm_error_context(get_type_name(), 
#                "type mismatch in connect -- connection cannot be completed", 
#                self.get_comp())
            pass

#//----------------------------------------------------------------------
#// Class: uvm_tlm_b_passthrough_target_socket
#//
#// IS-A forward export;
#//----------------------------------------------------------------------
class UVMTlmBPassthroughTargetSocket(UVMTlmBPassthroughTargetSocketBase):

    def __init__(self, name, parent):
        super().__init__(name, parent)
   
    #// Function : connect
    #//
    #// Connect this socket to the specified <uvm_tlm_b_initiator_socket>
    def connect(self, provider):
        valid_providers=(UVMTlmBPassthroughTargetSocketBase,
            UVMTlmBTargetSocketBase)

        super().connect(provider)
        
        if not isinstance(provider, valid_providers):
            # TODO:
#            uvm_error_context(self.get_type_name(),
#               "type mismatch in connect -- connection cannot be completed", 
#               self.get_comp())
            pass



=======
#// @uvm-ieee 1800.2-2017 auto 12.3.5.7
#class uvm_tlm_b_passthrough_initiator_socket #(type T=uvm_tlm_generic_payload)
    #  extends uvm_tlm_b_passthrough_initiator_socket_base #(T)
    #
    #  def __init__(self, name, parent)
    #    super().__init__(name, parent)
    #  endfunction
    #
    #   // Function  -- NODOCS -- connect
    #   //
    #   // Connect this socket to the specified <uvm_tlm_b_target_socket>
    #  def void connect(self,this_type provider):
    #
    #    uvm_tlm_b_passthrough_initiator_socket_base #(T) initiator_pt_socket
    #    uvm_tlm_b_passthrough_target_socket_base #(T) target_pt_socket
    #    uvm_tlm_b_target_socket_base #(T) target_socket
    #
    #    uvm_component c
    #
    #    super().connect(provider)
    #
    #    if(sv.cast(initiator_pt_socket, provider)  or
    #       sv.cast(target_pt_socket, provider)     or
    #       sv.cast(target_socket, provider))
    #      return
    #
    #    c = get_comp()
    #    `uvm_error_context(get_type_name(), "type mismatch in connect -- connection cannot be completed", c)
    #
    #  endfunction
    #
    #endclass
#
#
#// @uvm-ieee 1800.2-2017 auto 12.3.5.8
#class uvm_tlm_b_passthrough_target_socket #(type T=uvm_tlm_generic_payload)
    #  extends uvm_tlm_b_passthrough_target_socket_base #(T)
    #
    #  def __init__(self, name, parent)
    #    super().__init__(name, parent)
    #  endfunction
    #
    #   // Function  -- NODOCS -- connect
    #   //
    #   // Connect this socket to the specified <UVMTLMBInitiatorSocket>
    #  def void connect(self,this_type provider):
    #
    #    uvm_tlm_b_passthrough_target_socket_base #(T) target_pt_socket
    #    uvm_tlm_b_target_socket_base #(T) target_socket
    #
    #    uvm_component c
    #
    #    super().connect(provider)
    #
    #    if(sv.cast(target_pt_socket, provider)     or
    #       sv.cast(target_socket, provider))
    #      return
    #
    #    c = get_comp()
    #    `uvm_error_context(get_type_name(),
    #       "type mismatch in connect -- connection cannot be completed", c)
    #  endfunction
    #
    #endclass
#
#
#
>>>>>>> c10ed653
#//----------------------------------------------------------------------
#// Class -- NODOCS -- uvm_tlm_nb_passthrough_initiator_socket
#//
#// IS-A forward port; HAS-A backward export
#//----------------------------------------------------------------------
<<<<<<< HEAD

class UVMTlmNbPassthroughInitiatorSocket(UVMTlmNbPassthroughInitiatorSocketBase):

    def __init__(self, name, parent):
        super().__init__(name, parent)


    #// Function : connect
    #//
    #// Connect this socket to the specified <uvm_tlm_nb_target_socket>
    def connect(self, provider):
        valid_providers=(UVMTlmNbPassthroughInitiatorSocketBase,
            UVMTlmNbPassthroughTargetSocketBase, UVMTlmNbTargetSocketBase)

        super().connect(provider)

        if not isinstance(provider, valid_providers):
            # TODO:
#             uvm_error_context(self.get_type_name(),
#                 "type mismatch in connect -- connection cannot be completed", 
#                 self.get_comp())
            pass

=======
#
#// @uvm-ieee 1800.2-2017 auto 12.3.5.5
#class uvm_tlm_nb_passthrough_initiator_socket #(type T=uvm_tlm_generic_payload,
    #                                             type P=uvm_tlm_phase_e)
    #  extends uvm_tlm_nb_passthrough_initiator_socket_base #(T,P)
    #
    #  def __init__(self, name, parent)
    #    super().__init__(name, parent)
    #  endfunction
    #
    #   // Function  -- NODOCS -- connect
    #   //
    #   // Connect this socket to the specified <uvm_tlm_nb_target_socket>
    #  def void connect(self,this_type provider):
    #
    #    uvm_tlm_nb_passthrough_initiator_socket_base #(T,P) initiator_pt_socket
    #    uvm_tlm_nb_passthrough_target_socket_base #(T,P) target_pt_socket
    #    uvm_tlm_nb_target_socket_base #(T,P) target_socket
    #
    #    uvm_component c
    #
    #    super().connect(provider)
    #
    #    if(sv.cast(initiator_pt_socket, provider)):
    #      bw_export.connect(initiator_pt_socket.bw_export)
    #      return
    #    end
    #
    #    if(sv.cast(target_pt_socket, provider)):
    #      target_pt_socket.bw_port.connect(bw_export)
    #      return
    #    end
    #
    #    if(sv.cast(target_socket, provider)):
    #      target_socket.bw_port.connect(bw_export)
    #      return
    #    end
    #
    #    c = get_comp()
    #    `uvm_error_context(get_type_name(),
    #       "type mismatch in connect -- connection cannot be completed", c)
    #
    #  endfunction
    #
    #endclass
#
>>>>>>> c10ed653
#//----------------------------------------------------------------------
#// Class -- NODOCS -- uvm_tlm_nb_passthrough_target_socket
#//
#// IS-A forward export; HAS-A backward port
#//----------------------------------------------------------------------
<<<<<<< HEAD

class UVMTlmNbPassthroughTargetSocket(UVMTlmNbPassthroughTargetSocketBase):

    def __init__(self, name, parent):
        super().__init__(name, parent)

    #// Function: connect
    #//
    #// Connect this socket to the specified <uvm_tlm_nb_initiator_socket>
    def connect(self, provider):
        valid_providers=(UVMTlmNbPassthroughTargetSocketBase,
            UVMTlmNbTargetSocketBase)

        super().connect(provider)
        
        if not isinstance(provider, valid_providers):
            # TODO:
#             uvm_error_context(self.get_type_name(),
#                 "type mismatch in connect -- connection cannot be completed", 
#                 self.get_comp())
            pass

#
#//----------------------------------------------------------------------
=======
#
#// @uvm-ieee 1800.2-2017 auto 12.3.5.6.1
#class uvm_tlm_nb_passthrough_target_socket #(type T=uvm_tlm_generic_payload,
    #                                          type P=uvm_tlm_phase_e)
    #  extends uvm_tlm_nb_passthrough_target_socket_base #(T,P)
    #
    #  def __init__(self, name, parent)
    #    super().__init__(name, parent)
    #  endfunction
    #
    #
    #  // @uvm-ieee 1800.2-2017 auto 12.3.5.6.2
    #  def void connect(self,this_type provider):
    #
    #    uvm_tlm_nb_passthrough_target_socket_base #(T,P) target_pt_socket
    #    uvm_tlm_nb_target_socket_base #(T,P) target_socket
    #
    #    uvm_component c
    #
    #    super().connect(provider)
    #
    #    if(sv.cast(target_pt_socket, provider)):
    #      target_pt_socket.bw_port.connect(bw_port)
    #      return
    #    end
    #
    #    if(sv.cast(target_socket, provider)):
    #      target_socket.bw_port.connect(bw_port)
    #      return
    #    end
    #
    #    c = get_comp()
    #    `uvm_error_context(get_type_name(),
    #       "type mismatch in connect -- connection cannot be completed", c)
    #
    #  endfunction
    #
    #endclass
>>>>>>> c10ed653
<|MERGE_RESOLUTION|>--- conflicted
+++ resolved
@@ -1,15 +1,9 @@
 #//----------------------------------------------------------------------
-<<<<<<< HEAD
-#//   Copyright 2010 Mentor Graphics Corporation
-#//   Copyright 2010 Synopsys, Inc.
-#//   Copyright 2020 Matthew Ballance
-=======
 #// Copyright 2010-2011 Mentor Graphics Corporation
 #// Copyright 2010 Synopsys, Inc.
 #// Copyright 2010-2018 Cadence Design Systems, Inc.
 #// Copyright 2015-2018 NVIDIA Corporation
 #//   Copyright 2019-2020 Tuomas Poikela (tpoikela)
->>>>>>> c10ed653
 #//   All Rights Reserved Worldwide
 #//
 #//   Licensed under the Apache License, Version 2.0 (the
@@ -38,8 +32,8 @@
 #from uvm.base.uvm_tlm_nb_passthrough_target_socket_base import *
 
 from ..macros.uvm_message_defines import (uvm_error_context, uvm_error)
-from .uvm_tlm2_sockets_base import (UVMTLMBInitiatorSocketBase,
-    UVMTLMBTargetSocketBase)
+from .uvm_tlm2_sockets_base import (UVMTlmBInitiatorSocketBase,
+    UVMTlmBTargetSocketBase)
 from .uvm_tlm2_imps import (UVM_TLM_B_TRANSPORT_IMP)
 
 #//----------------------------------------------------------------------
@@ -71,12 +65,11 @@
 #
 #
 #//----------------------------------------------------------------------
-#// Class -- NODOCS -- UVMTLMBInitiatorSocket
+#// Class -- NODOCS -- UVMTlmBInitiatorSocket
 #//
 #// IS-A forward port; has no backward path except via the payload
 #// contents
 #//----------------------------------------------------------------------
-<<<<<<< HEAD
 from uvm.tlm2.uvm_tlm2_sockets_base import UVMTlmBPassthroughInitiatorSocketBase,\
     UVMTlmBPassthroughTargetSocketBase, UVMTlmBTargetSocketBase,\
     UVMTlmBInitiatorSocketBase, UVMTlmNbInitiatorSocketBase,\
@@ -110,43 +103,6 @@
 #             uvm_error_context(self.get_type_name(),
 #                           "type mismatch in connect -- connection cannot be completed", c)
             pass
-=======
-
-#// @uvm-ieee 1800.2-2017 auto 12.3.5.2.1
-class UVMTLMBInitiatorSocket(UVMTLMBInitiatorSocketBase):  #(type T=uvm_tlm_generic_payload)
-    #                           extends uvm_tlm_b_initiator_socket_base #(T)
-    #
-
-    #  // @uvm-ieee 1800.2-2017 auto 12.3.5.2.3
-    def __init__(self, name, parent):
-        super().__init__(name, parent)
-
-
-    #  // @uvm-ieee 1800.2-2017 auto 12.3.5.2.4
-    #  def void connect(self,this_type provider):
-    #
-    #    uvm_tlm_b_passthrough_initiator_socket_base #(T) initiator_pt_socket
-    #    uvm_tlm_b_passthrough_target_socket_base #(T) target_pt_socket
-    #    uvm_tlm_b_target_socket_base #(T) target_socket
-    #
-    #    uvm_component c
-    #
-    #    super().connect(provider)
-    #
-    #    if(sv.cast(initiator_pt_socket, provider)   or
-    #       sv.cast(target_pt_socket, provider)      or
-    #       sv.cast(target_socket, provider))
-    #      return
-    #
-    #    c = get_comp()
-    #    `uvm_error_context(get_type_name(),
-    #       "type mismatch in connect -- connection cannot be completed", c)
-    #
-    #  endfunction
-    #
-    #endclass
-
->>>>>>> c10ed653
 
 #//----------------------------------------------------------------------
 #// Class -- NODOCS -- uvm_tlm_b_target_socket
@@ -160,8 +116,6 @@
 #//|   task b_transport(T t, uvm_tlm_time delay);
 #//
 #//----------------------------------------------------------------------
-<<<<<<< HEAD
-
 class UVMTlmBTargetSocket(UVMTlmBTargetSocketBase):
 
     #// Function: new
@@ -188,41 +142,7 @@
 #             "You cannot call connect() on a target termination socket", c)
 
 UVM_TLM_B_TRANSPORT_IMP('m_imp', UVMTlmBTargetSocket)
-#
-=======
-#
-#// @uvm-ieee 1800.2-2017 auto 12.3.5.1.1
-class UVMTLMBTargetSocket(UVMTLMBTargetSocketBase):  # (type IMP=int,
-    #                                type T=uvm_tlm_generic_payload)
-    #  extends uvm_tlm_b_target_socket_base #(T)
-    #
-    #  local IMP m_imp
-    #
-    #
-    #  // @uvm-ieee 1800.2-2017 auto 12.3.5.1.3
-    def __init__(self, name, parent, imp=None):
-        super().__init__(name, parent)
-        if imp is None:
-            self.m_imp = parent
-            #sv.cast(m_imp, parent)
-        else:
-            self.m_imp = imp
-        if self.m_imp is None:
-            uvm_error("UVM/TLM2/NOIMP", "b_target socket " + name
-                + " has no implementation")
-
-    #  // @uvm-ieee 1800.2-2017 auto 12.3.5.1.4
-    def connect(self, provider):
-        super().connect(provider)
-        c = self.get_comp()
-        uvm_error_context(self.get_type_name(),
-            "You cannot call connect() on a target termination socket", c)
-
-    #
-    #endclass
-UVM_TLM_B_TRANSPORT_IMP(UVMTLMBTargetSocket, 'm_imp')  # , T, t, delay)
-
->>>>>>> c10ed653
+
 #//----------------------------------------------------------------------
 #// Class -- NODOCS -- uvm_tlm_nb_initiator_socket
 #//
@@ -234,7 +154,6 @@
 #//|   function uvm_tlm_sync_e nb_transport_bw(T t, ref P p, input uvm_tlm_time delay);
 #//
 #//----------------------------------------------------------------------
-<<<<<<< HEAD
 
 class UVMTlmNbInitiatorSocket(UVMTlmNbInitiatorSocketBase):
 
@@ -270,62 +189,6 @@
             pass
 
 
-=======
-#
-#// @uvm-ieee 1800.2-2017 auto 12.3.5.4.1
-#class uvm_tlm_nb_initiator_socket #(type IMP=int,
-    #                                    type T=uvm_tlm_generic_payload,
-    #                                    type P=uvm_tlm_phase_e)
-    #  extends uvm_tlm_nb_initiator_socket_base #(T,P)
-    #
-    #  uvm_tlm_nb_transport_bw_imp #(T,P,IMP) bw_imp
-    #
-    #
-    #  // @uvm-ieee 1800.2-2017 auto 12.3.5.4.3
-    #  def __init__(self, name, parent, IMP imp = None)
-    #    super().new (name, parent)
-    #    if (imp is None) sv.cast(imp, parent)
-    #    if (imp is None)
-    #       `uvm_error("UVM/TLM2/NOIMP", {"nb_initiator socket ", name,
-    #                                     " has no implementation"})
-    #    bw_imp = new("bw_imp", imp)
-    #  endfunction
-    #
-    #
-    #   // @uvm-ieee 1800.2-2017 auto 12.3.5.4.4
-    #   def void connect(self,this_type provider):
-    #
-    #    uvm_tlm_nb_passthrough_initiator_socket_base #(T,P) initiator_pt_socket
-    #    uvm_tlm_nb_passthrough_target_socket_base #(T,P) target_pt_socket
-    #    uvm_tlm_nb_target_socket_base #(T,P) target_socket
-    #
-    #    uvm_component c
-    #
-    #    super().connect(provider)
-    #
-    #    if(sv.cast(initiator_pt_socket, provider)):
-    #      initiator_pt_socket.bw_export.connect(bw_imp)
-    #      return
-    #    end
-    #    if(sv.cast(target_pt_socket, provider)):
-    #      target_pt_socket.bw_port.connect(bw_imp)
-    #      return
-    #    end
-    #
-    #    if(sv.cast(target_socket, provider)):
-    #      target_socket.bw_port.connect(bw_imp)
-    #      return
-    #    end
-    #
-    #    c = get_comp()
-    #    `uvm_error_context(get_type_name(),
-    #        "type mismatch in connect -- connection cannot be completed", c)
-    #
-    #  endfunction
-    #
-    #endclass
-#
->>>>>>> c10ed653
 #
 #//----------------------------------------------------------------------
 #// Class -- NODOCS -- uvm_tlm_nb_target_socket
@@ -338,7 +201,6 @@
 #//|   function uvm_tlm_sync_e nb_transport_fw(T t, ref P p, input uvm_tlm_time delay);
 #//
 #//----------------------------------------------------------------------
-<<<<<<< HEAD
 
 class UVMTlmNbTargetSocket(UVMTlmNbTargetSocketBase):
 
@@ -369,54 +231,12 @@
 UVM_TLM_NB_TRANSPORT_FW_IMP('m_imp', UVMTlmNbTargetSocket)
 
 
-=======
-#
-#// @uvm-ieee 1800.2-2017 auto 12.3.5.3.1
-#class uvm_tlm_nb_target_socket #(type IMP=int,
-    #                                 type T=uvm_tlm_generic_payload,
-    #                                 type P=uvm_tlm_phase_e)
-    #  extends uvm_tlm_nb_target_socket_base #(T,P)
-    #
-    #  local IMP m_imp
-    #
-    #
-    #  // @uvm-ieee 1800.2-2017 auto 12.3.5.3.3
-    #  def __init__(self, name, parent, IMP imp = None)
-    #    super().new (name, parent)
-    #    if (imp is None) sv.cast(m_imp, parent)
-    #    else m_imp = imp
-    #    bw_port = new("bw_port", get_comp())
-    #    if (m_imp is None)
-    #       `uvm_error("UVM/TLM2/NOIMP", {"nb_target socket ", name,
-    #                                     " has no implementation"})
-    #  endfunction
-    #
-    #
-    #  // @uvm-ieee 1800.2-2017 auto 12.3.5.3.4
-    #  def void connect(self,this_type provider):
-    #
-    #    uvm_component c
-    #
-    #    super().connect(provider)
-    #
-    #    c = get_comp()
-    #    `uvm_error_context(get_type_name(),
-    #       "You cannot call connect() on a target termination socket", c)
-    #  endfunction
-    #
-    #  `UVM_TLM_NB_TRANSPORT_FW_IMP(m_imp, T, P, t, p, delay)
-    #
-    #endclass
-#
-#
->>>>>>> c10ed653
 #//----------------------------------------------------------------------
 #// Class -- NODOCS -- uvm_tlm_b_passthrough_initiator_socket
 #//
 #// IS-A forward port;
 #//----------------------------------------------------------------------
 #
-<<<<<<< HEAD
 class UVMTlmBPassthroughInitiatorSocket(UVMTlmBPassthroughInitiatorSocketBase):
 
     def __init__(self, name, parent):
@@ -465,82 +285,11 @@
             pass
 
 
-
-=======
-#// @uvm-ieee 1800.2-2017 auto 12.3.5.7
-#class uvm_tlm_b_passthrough_initiator_socket #(type T=uvm_tlm_generic_payload)
-    #  extends uvm_tlm_b_passthrough_initiator_socket_base #(T)
-    #
-    #  def __init__(self, name, parent)
-    #    super().__init__(name, parent)
-    #  endfunction
-    #
-    #   // Function  -- NODOCS -- connect
-    #   //
-    #   // Connect this socket to the specified <uvm_tlm_b_target_socket>
-    #  def void connect(self,this_type provider):
-    #
-    #    uvm_tlm_b_passthrough_initiator_socket_base #(T) initiator_pt_socket
-    #    uvm_tlm_b_passthrough_target_socket_base #(T) target_pt_socket
-    #    uvm_tlm_b_target_socket_base #(T) target_socket
-    #
-    #    uvm_component c
-    #
-    #    super().connect(provider)
-    #
-    #    if(sv.cast(initiator_pt_socket, provider)  or
-    #       sv.cast(target_pt_socket, provider)     or
-    #       sv.cast(target_socket, provider))
-    #      return
-    #
-    #    c = get_comp()
-    #    `uvm_error_context(get_type_name(), "type mismatch in connect -- connection cannot be completed", c)
-    #
-    #  endfunction
-    #
-    #endclass
-#
-#
-#// @uvm-ieee 1800.2-2017 auto 12.3.5.8
-#class uvm_tlm_b_passthrough_target_socket #(type T=uvm_tlm_generic_payload)
-    #  extends uvm_tlm_b_passthrough_target_socket_base #(T)
-    #
-    #  def __init__(self, name, parent)
-    #    super().__init__(name, parent)
-    #  endfunction
-    #
-    #   // Function  -- NODOCS -- connect
-    #   //
-    #   // Connect this socket to the specified <UVMTLMBInitiatorSocket>
-    #  def void connect(self,this_type provider):
-    #
-    #    uvm_tlm_b_passthrough_target_socket_base #(T) target_pt_socket
-    #    uvm_tlm_b_target_socket_base #(T) target_socket
-    #
-    #    uvm_component c
-    #
-    #    super().connect(provider)
-    #
-    #    if(sv.cast(target_pt_socket, provider)     or
-    #       sv.cast(target_socket, provider))
-    #      return
-    #
-    #    c = get_comp()
-    #    `uvm_error_context(get_type_name(),
-    #       "type mismatch in connect -- connection cannot be completed", c)
-    #  endfunction
-    #
-    #endclass
-#
-#
-#
->>>>>>> c10ed653
 #//----------------------------------------------------------------------
 #// Class -- NODOCS -- uvm_tlm_nb_passthrough_initiator_socket
 #//
 #// IS-A forward port; HAS-A backward export
 #//----------------------------------------------------------------------
-<<<<<<< HEAD
 
 class UVMTlmNbPassthroughInitiatorSocket(UVMTlmNbPassthroughInitiatorSocketBase):
 
@@ -564,60 +313,11 @@
 #                 self.get_comp())
             pass
 
-=======
-#
-#// @uvm-ieee 1800.2-2017 auto 12.3.5.5
-#class uvm_tlm_nb_passthrough_initiator_socket #(type T=uvm_tlm_generic_payload,
-    #                                             type P=uvm_tlm_phase_e)
-    #  extends uvm_tlm_nb_passthrough_initiator_socket_base #(T,P)
-    #
-    #  def __init__(self, name, parent)
-    #    super().__init__(name, parent)
-    #  endfunction
-    #
-    #   // Function  -- NODOCS -- connect
-    #   //
-    #   // Connect this socket to the specified <uvm_tlm_nb_target_socket>
-    #  def void connect(self,this_type provider):
-    #
-    #    uvm_tlm_nb_passthrough_initiator_socket_base #(T,P) initiator_pt_socket
-    #    uvm_tlm_nb_passthrough_target_socket_base #(T,P) target_pt_socket
-    #    uvm_tlm_nb_target_socket_base #(T,P) target_socket
-    #
-    #    uvm_component c
-    #
-    #    super().connect(provider)
-    #
-    #    if(sv.cast(initiator_pt_socket, provider)):
-    #      bw_export.connect(initiator_pt_socket.bw_export)
-    #      return
-    #    end
-    #
-    #    if(sv.cast(target_pt_socket, provider)):
-    #      target_pt_socket.bw_port.connect(bw_export)
-    #      return
-    #    end
-    #
-    #    if(sv.cast(target_socket, provider)):
-    #      target_socket.bw_port.connect(bw_export)
-    #      return
-    #    end
-    #
-    #    c = get_comp()
-    #    `uvm_error_context(get_type_name(),
-    #       "type mismatch in connect -- connection cannot be completed", c)
-    #
-    #  endfunction
-    #
-    #endclass
-#
->>>>>>> c10ed653
 #//----------------------------------------------------------------------
 #// Class -- NODOCS -- uvm_tlm_nb_passthrough_target_socket
 #//
 #// IS-A forward export; HAS-A backward port
 #//----------------------------------------------------------------------
-<<<<<<< HEAD
 
 class UVMTlmNbPassthroughTargetSocket(UVMTlmNbPassthroughTargetSocketBase):
 
@@ -641,44 +341,4 @@
             pass
 
 #
-#//----------------------------------------------------------------------
-=======
-#
-#// @uvm-ieee 1800.2-2017 auto 12.3.5.6.1
-#class uvm_tlm_nb_passthrough_target_socket #(type T=uvm_tlm_generic_payload,
-    #                                          type P=uvm_tlm_phase_e)
-    #  extends uvm_tlm_nb_passthrough_target_socket_base #(T,P)
-    #
-    #  def __init__(self, name, parent)
-    #    super().__init__(name, parent)
-    #  endfunction
-    #
-    #
-    #  // @uvm-ieee 1800.2-2017 auto 12.3.5.6.2
-    #  def void connect(self,this_type provider):
-    #
-    #    uvm_tlm_nb_passthrough_target_socket_base #(T,P) target_pt_socket
-    #    uvm_tlm_nb_target_socket_base #(T,P) target_socket
-    #
-    #    uvm_component c
-    #
-    #    super().connect(provider)
-    #
-    #    if(sv.cast(target_pt_socket, provider)):
-    #      target_pt_socket.bw_port.connect(bw_port)
-    #      return
-    #    end
-    #
-    #    if(sv.cast(target_socket, provider)):
-    #      target_socket.bw_port.connect(bw_port)
-    #      return
-    #    end
-    #
-    #    c = get_comp()
-    #    `uvm_error_context(get_type_name(),
-    #       "type mismatch in connect -- connection cannot be completed", c)
-    #
-    #  endfunction
-    #
-    #endclass
->>>>>>> c10ed653
+#//----------------------------------------------------------------------